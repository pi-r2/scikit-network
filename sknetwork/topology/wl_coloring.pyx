--- conflicted
+++ resolved
@@ -43,10 +43,6 @@
     cdef np.ndarray[long long, ndim=1] labels_old
     cdef np.ndarray[long long, ndim = 1]  multiset
     cdef np.ndarray[int, ndim = 1]  degres
-<<<<<<< HEAD
-    cdef np.ndarray [int, ndim = 2] large_label
-    cdef np.ndarray [long long, ndim = 1] multiset
-=======
     cdef np.ndarray[int, ndim = 2] large_label
 
     degres = np.array(indptr[1:]) - np.array(indptr[:-1])
@@ -54,7 +50,6 @@
 
     cdef np.int32_t[:] count
     cdef np.longlong_t[:] sorted_multiset = np.empty(max_deg, dtype=np.longlong)
->>>>>>> 69f59085
 
     count= np.zeros(n, dtype = np.int32)
     multiset = np.empty(max_deg, dtype=np.longlong)
@@ -74,10 +69,6 @@
             # going through the neighbors of v.
             j = 0
             deg = degres[i]
-<<<<<<< HEAD
-            multiset = np.empty(deg, dtype=np.longlong)
-=======
->>>>>>> 69f59085
             j1 = indptr[i]
             j2 = indptr[i + 1]
             for jj in range(j1,j2):
@@ -99,10 +90,6 @@
 
 
         # 3
-<<<<<<< HEAD
-
-=======
->>>>>>> 69f59085
         _, labels_new =  np.unique(large_label[:,0], return_inverse= True)
         iteration += 1
 
@@ -118,8 +105,6 @@
     print("iterations :", iteration)
     return labels_new
 
-<<<<<<< HEAD
-=======
 @cython.boundscheck(False)
 @cython.wraparound(False)
 cdef void counting_sort(int n, int deg, np.int32_t[:] count, np.longlong_t[:] multiset, np.longlong_t[:] sorted_multiset):
@@ -165,7 +150,6 @@
 
     for i in range(deg):
         multiset[i] = sorted_multiset[i]
->>>>>>> 69f59085
 
 class WLColoring(Algorithm):
     """Weisefeler-Lehman algorithm for coloring/labeling graphs in order to check similarity.
